import glob
import os
from typing import cast

import cv2
import dlib
import matplotlib.pyplot as plt
import numpy as np
from cv2.typing import MatLike
from matplotlib.animation import FuncAnimation
from numpy.typing import NDArray

from facer.typing import Detector, Points, Predictor, Rectangle
from facer.utils import (
    calculateDelaunayTriangles,
    constrainPoint,
    similarityTransform,
    warpTriangle,
)


# https://www.learnopencv.com/facial-landmark-detection/
# https://www.learnopencv.com/average-face-opencv-c-python-tutorial/
def load_face_detector() -> Detector:
    """Loads the dlib face detector"""
    return dlib.get_frontal_face_detector()  # type: ignore[attr-defined]


def load_landmark_predictor(predictor_path: str) -> Predictor:
    return dlib.shape_predictor(predictor_path)  # type: ignore[attr-defined]


def load_rgb_image(filename: str) -> NDArray[np.uint8]:
    """Takes a path and returns a numpy array (RGB) containing the image"""
    return dlib.load_rgb_image(filename)  # type: ignore[attr-defined]


# Load the face detector and landmark predictor
PREDICTOR_PATH = "./model/shape_predictor_68_face_landmarks.dat"
detector = load_face_detector()
predictor = load_landmark_predictor(PREDICTOR_PATH)
print("Done, models loaded.")


def plot_face_rectangle(
    rect: Rectangle, color: str = "cyan", style: str = "-", alpha: float = 0.8
) -> None:
    plt.plot(
        [rect.left(), rect.left()],
        [rect.bottom(), rect.top()],
        style,
        color=color,
        alpha=alpha,
    )
    plt.plot(
        [rect.left(), rect.right()],
        [rect.bottom(), rect.bottom()],
        style,
        color=color,
        alpha=alpha,
    )
    plt.plot(
        [rect.left(), rect.right()],
        [rect.top(), rect.top()],
        style,
        color=color,
        alpha=alpha,
    )
    plt.plot(
        [rect.right(), rect.right()],
        [rect.top(), rect.bottom()],
        style,
        color=color,
        alpha=alpha,
    )


def plot_face_landmarks(
    points: Points, color: str = "red", style: str = ".", **kwargs
) -> None:
    for point in points:
        try:
            x, y = point.x, point.y
        except Exception:
            x, y = point[0], point[1]
        plt.plot(x, y, style, color=color, **kwargs)
    plt.gca().invert_yaxis()


def save_landmarks_to_disk(points: Points, fp: str) -> None:
    txt = "\n".join(list(map(lambda p: f"{p.x}, {p.y}", (points))))
    with open(fp, "w") as outfile:
        outfile.write(txt)


def glob_image_files(root: str, extensions: list[str] | None = None) -> list[str]:
    """Returns a list of image files in `root`"""
    if extensions is None:
        extensions = ["jpg", "jpeg", "png"]
    files = glob.glob(os.path.join(root, "*"))
    return [f for f in files if f.rsplit(".", 1)[-1].lower() in extensions]


def load_images(root: str, verbose: bool = True) -> dict[str, NDArray[np.float32]]:
    """Returns a dictionary of image arrays
    :param root: (str) Directory containing face images
    :param verbose: (bool) Toggle verbosity
    :output images: (dict) Dict of OpenCV image arrays, key is filename
    """
<<<<<<< HEAD
    files = sorted(glob_image_files(root))[:3]
=======
    files = sorted(glob_image_files(root))
>>>>>>> ee7d3927
    num_files = len(files)
    if verbose:
        print(f"\nFound {num_files} in '{root}'.")
        N = max(round(0.10 * num_files), 1)

    # Load the images
    images = {}
    for n, file in enumerate(files):
        if verbose and n % N == 0:
            print(f"({n + 1} / {num_files}): {file}")

        image = cv2.imread(file)[..., ::-1]
        image = image.astype(np.float32) / 255.0
        images[file] = image
    return images


PointT = tuple[int, int]


def load_face_landmarks(root: str, verbose: bool = True) -> list[list[PointT]]:
    """Load face landmarks created by `detect_face_landmarks()`
    :param root: Path to folder containing CSV landmark files
    :param verbose: Toggle verbosity
    :output landmarks: List of landmarks for each face.
    """
    # List all files in the directory and read points from text files one by one
    all_paths = glob.glob(root.strip("/") + "/*_landmarks*")
    print(all_paths)
    landmarks: list[list[PointT]] = []
    for fn in all_paths:
        points: list[PointT] = []
        with open(fn) as file:
            for line in file:
                x, y = line.split(", ")
                points.append((int(x), int(y)))

        # Store array of points
        landmarks.append(points)
    return landmarks


def detect_face_landmarks(
    images: dict[str, NDArray[np.float32]],
    save_landmarks: bool = True,
    max_faces: int = 1,
    verbose: bool = True,
    print_freq: float = 0.10,
) -> tuple[list[list[PointT]], list[MatLike]]:
    """Detect and save the face landmarks for each image
    :param images: Dict of image files and arrays from `load_images()`.
    :param save_landmarks: Save landmarks to .CSV
    :param max_faces: Skip images with too many faces found.
    :param verbose: Toggle verbosity
    :param print_freq: How often do you want print statements?
    :output landmarks: 68 landmarks for each found face
    :output faces: List of the detected face images
    """
    num_images = len(images.keys())
    if verbose:
        print("\nStarting face landmark detection...")
        print(f"Processing {num_images} images.")
        N = max(round(print_freq * num_images), 1)

    # Look for face landmarks in each image
    num_skips = 0
    all_landmarks: list[list[PointT]] = []
    all_faces: list[np.ndarray] = []
    for n, (file, image) in enumerate(images.items()):
        if verbose and n % N == 0:
            print(f"({n + 1} / {num_images}): {file}")

        # Try to detect a face in the image
        imageForDlib = load_rgb_image(file)
        found_faces = detector(imageForDlib)

        # Only save landmarks when num_faces = 1
        if len(found_faces) == 0 or len(found_faces) > max_faces:
            num_skips += 1
            continue

        # Find landmarks, save to CSV
        for num, face in enumerate(found_faces):
            face.bottom()
            landmarks = predictor(imageForDlib, face)
            if not landmarks:
                continue

            # Add this image to be averaged later
            all_faces.append(image)

            # Convert landmarks to list of (x, y) tuples
            lm = [(point.x, point.y) for point in landmarks.parts()]
            all_landmarks.append(lm)

            # Save landmarks as a CSV file (optional)
            if save_landmarks:
                fp = file.rsplit(".", 1)[0] + f"_landmarks_{num}.csv"
                save_landmarks_to_disk(landmarks.parts(), fp=fp)

    if verbose:
        print(f"Skipped {100 * (num_skips / num_images):.1f}% of images.")
    return all_landmarks, all_faces


def create_average_face(
    faces: list[MatLike],
    landmarks: list[list[PointT]],
    output_dims: tuple[int, int] = (600, 600),
    save_image: bool = True,
    output_file: str = "average_face.jpg",
    return_intermediates: bool = False,
    verbose: bool = True,
    print_freq: float = 0.05,
) -> tuple[
    MatLike | None,
    list[MatLike] | None,
    list[MatLike] | None,
    list[MatLike] | None,
]:
    """Combine the faces into an average face"""
    if verbose:
        print(f"\nStarting face averaging for {len(faces)} faces.")
    msg = "Number of landmark sets != number of images."
    assert len(faces) == len(landmarks), msg

    # Eye corners
    num_images = len(faces)
    n = len(landmarks[0])
    w, h = output_dims
    eyecornerDst = [(int(0.3 * w), int(h / 3)), (int(0.7 * w), int(h / 3))]
    imagesNorm: list[MatLike] = []
    pointsNorm: list[np.ndarray] = []

    # Add boundary points for delaunay triangulation
    boundaryPts = np.array(
        [
            (0, 0),
            (w / 2, 0),
            (w - 1, 0),
            (w - 1, h / 2),
            (w - 1, h - 1),
            (w / 2, h - 1),
            (0, h - 1),
            (0, h / 2),
        ]
    )

    # Initialize location of average points to 0s
    pointsAvg = np.array([(0, 0)] * (n + len(boundaryPts)), np.float32())

    # Warp images and transform landmarks to output coordinate system,
    # and find average of transformed landmarks.
    output: MatLike | None = None
    warped: list[MatLike] = []
    incremental: list[MatLike] = []
    N = max(round(print_freq * num_images), 1)
    for i in range(0, num_images):
        if verbose and i % N == 0:
            print(f"Image {i + 1} / {num_images}")

        # Corners of the eye in input image
        points1 = landmarks[i]
        eyecornerSrc = [landmarks[i][36], landmarks[i][45]]

        # Compute similarity transform
        tform = similarityTransform(eyecornerSrc, eyecornerDst)

        # Apply similarity transformation
        img_affine = cast(cv2.UMat, cv2.warpAffine(faces[i], tform, (w, h))).get()

        # Apply similarity transform on points
        points2 = np.reshape(np.array(points1), (68, 1, 2))
        points = cast(cv2.UMat, cv2.transform(points2, tform)).get()
        points = np.reshape(points, (68, 2)).astype(np.float32)

        # Append boundary points. Will be used in Delaunay Triangulation
        points = np.append(points, boundaryPts, axis=0)

        # Calculate location of average landmark points.
        pointsAvg = pointsAvg + points / num_images
        pointsNorm.append(points)
        imagesNorm.append(img_affine)

        # To see the dotted landmarks, use this:
        # plot_face_landmarks(pointsAvg)
        # Delaunay triangulation
        rect = (0, 0, w, h)
        dt = calculateDelaunayTriangles(rect, np.array(pointsAvg, dtype=np.float32))

        # Warp input images to average image landmarks
        output = np.zeros((h, w, 3), np.float32)
        for i in range(0, len(imagesNorm)):
            img: MatLike = np.zeros((h, w, 3), np.float32)
            # Transform triangles one by one
            for j in range(0, len(dt)):
                tin: list[PointT] = []
                tout: list[PointT] = []
                for k in range(0, 3):
                    pIn = constrainPoint(pointsNorm[i][dt[j][k]], w, h)
                    pOut = constrainPoint(pointsAvg[dt[j][k]], w, h)

                    tin.append(pIn)
                    tout.append(pOut)
                img = warpTriangle(imagesNorm[i], img, tin, tout)
            if return_intermediates:
                incremental.append((output + img) / (i + 1))

            # Add image intensities for averaging
            output = output + img

        # Divide by num_images to get average
        output = output / num_images

        if return_intermediates:
            warped.append(img_affine)
    incremental = incremental[-num_images:]
    print("Done.")

    # Save the output image to disk
    if save_image:
        assert output is not None
        cv2.imwrite(output_file, 255 * output[..., ::-1])
    if return_intermediates:  # For animated GIFs
        return output, warped, incremental, imagesNorm
    return output, None, None, None


def create_average_face_from_directory(
    dir_in: str,
    dir_out: str,
    filename: str,
    save_image: bool = True,
    verbose: bool = True,
    return_intermediates: bool = False,
) -> np.ndarray | None:
    if verbose:
        print(f"Directory: {dir_in}")
    images = load_images(dir_in, verbose=verbose)
    if len(images) == 0:
        if verbose:
            print(f"Couldn't find any images in: '{dir_in}'.")
        return None

    # Detect landmarks for each face
    landmarks, faces = detect_face_landmarks(images, verbose=verbose)

    # Use  the detected landmarks to create an average face
    fn = f"average_face_{filename}.jpg"
    fp = os.path.join(dir_out, fn).replace(" ", "_")
    average_face, _, _, _ = create_average_face(
        faces,
        landmarks,
        output_file=fp,
        save_image=True,
        return_intermediates=return_intermediates,
    )

    # Save a labeled version of the average face
    assert average_face is not None
    if save_image:
        save_labeled_face_image(average_face, filename, dir_out)
    return average_face


def save_labeled_face_image(
    image: NDArray, name: str, dir_out: str = "./", label: str = ""
) -> None:
    fig, ax = plt.subplots(figsize=(6, 6))
    ax.imshow(image)

    # Add a title
    title = f"{name} average face"
    ax.set_title(title, fontsize=20, fontweight="heavy", color="gray", alpha=0.9)

    # Touch up the image
    ax.set(**{"xlabel": "", "ylabel": "", "xticks": [], "yticks": []})
    plt.tight_layout()

    x = image.shape[0] * 0.98
    y = image.shape[1] * 0.97
    ax.text(
        x, y, label, fontsize=17, color="black", weight="heavy", alpha=0.6, ha="right"
    )

    # Save the image
    fp = os.path.join(dir_out, f"average_face_{name}_labeled.png")
    fp = fp.replace(" ", "_")
    fig.savefig(fp, dpi=300)
    return


def create_animated_gif(
    path_to_images: str, save_gif: bool = True, verbose: bool = True
) -> tuple[FuncAnimation, MatLike]:
    """Create an animated face average GIF from a directory of images"""

    def save_to_file(
        gif: FuncAnimation,
        fn: str | None = None,
        fps: int | None = None,
        verbose: bool = True,
    ) -> None:
        fn = "animation" if not fn else fn
        if fps is None and hasattr(gif, "_interval"):
            fps = 1000 // getattr(gif, "_interval")
        elif fps is None:
            fps = 2
        if verbose:
            print(fn)

        gif.save(f"./{fn}.mov", writer="pillow", fps=fps)
        if verbose:
            print("Done saving the GIF.")

    # Load the images
    images = load_images(path_to_images, verbose=verbose)

    # Detect face landmarks
    landmarks, faces = detect_face_landmarks(images, verbose=verbose)

    # Create the average face and interim images
    averaged, warped, incremental, raw = create_average_face(
        faces, landmarks, return_intermediates=True, save_image=False, verbose=verbose
    )
    assert averaged is not None
    assert warped is not None
    assert incremental is not None
    assert raw is not None

    # Create the animation
    def tight(**kwargs):
        plt.tight_layout(**kwargs)

    # Make the plot
    fig, axs = plt.subplots(1, 2, figsize=(6, 3.7))
    lines = []
    titles = ["Individual", "Averaged"]
    for ax, title in zip(axs, titles):
        lines.append(ax.imshow(np.zeros_like(warped[0])))
        ax.axis("off")
        ax.set_title(title, fontsize=18)
    k = dict(pad=0, w_pad=0, h_pad=0)  # Layout values
    tight(**k)

    # initialization function: plot the background of each frame
    def init():

        for line in lines:
            line.set_data(np.zeros_like(raw[0]))
        tight(**k)
        return lines

    # animation function. This is called sequentially
    def animate(i):
        num_raw = len(raw)
        i = min(num_raw - 1, i)
        orig, average = lines
        orig.set_data(raw[i])
        average.set_data(incremental[-num_raw:][i])
        tight(**k)
        return lines

    # Call the animator
    anim = FuncAnimation(
        fig,
        animate,
        init_func=init,
        frames=round(1.5 * len(raw)),
        interval=500,
        blit=True,
    )

    # Save the animation
    if save_gif:
        save_to_file(anim)
    return anim, averaged<|MERGE_RESOLUTION|>--- conflicted
+++ resolved
@@ -107,11 +107,7 @@
     :param verbose: (bool) Toggle verbosity
     :output images: (dict) Dict of OpenCV image arrays, key is filename
     """
-<<<<<<< HEAD
-    files = sorted(glob_image_files(root))[:3]
-=======
     files = sorted(glob_image_files(root))
->>>>>>> ee7d3927
     num_files = len(files)
     if verbose:
         print(f"\nFound {num_files} in '{root}'.")
