--- conflicted
+++ resolved
@@ -11,11 +11,6 @@
 __url__ = 'https://github.com/johnwmillr/facer'
 __description__ = 'Face averaging in Python made simple'
 __license__ = 'MIT'
-<<<<<<< HEAD
 __version__ = '0.6.0'
-=======
-__version__ = '0.5'
->>>>>>> 17c1c9b2
-
 
 print("Loading face detector and landmark prediction models...")