--- conflicted
+++ resolved
@@ -23,13 +23,8 @@
 pip install -r requirements.txt
 ```
 
-<<<<<<< HEAD
 ### Pre-trained detection model
 The face landmark detection relies on a pre-trained model that must be downloaded separately from the `dlib` package itself.
-=======
-### Pre-trained detection models
-The `dlib` package handles face detection and requires an additional pre-trained model for that purpose. The pre-trained face detection model must be downloaded separately from the `dlib` package itself.
->>>>>>> 17c1c9b2
 
 ```shell
 wget http://dlib.net/files/shape_predictor_68_face_landmarks.dat.bz2
